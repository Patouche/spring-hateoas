--- conflicted
+++ resolved
@@ -6,44 +6,20 @@
 import java.lang.annotation.Target;
 
 /**
-<<<<<<< HEAD
  * Allows to explicitly qualify a method handler as resource with defined cardinality.
  * Normally a Collection or a Resources return type (optionally wrapped into an HttpEntity)
  * or the presence of a POST method implicitly qualifies a resource a collection.
- *
-=======
- * Allows to explicitly qualify a method handler as resource with defined cardinality. Normally a Collection or a
- * Resources return type (optionally wrapped into an HttpEntity) or the presence of a POST method implicitly qualifies a
- * resource as collection.
->>>>>>> 8ab0d190
  * Created by Dietrich on 02.05.2015.
  */
 @Retention(RetentionPolicy.RUNTIME)
 @Target(ElementType.METHOD)
 public @interface ResourceHandler {
 
-<<<<<<< HEAD
-    /**
-     * Allows to disambiguate if the annotated method handler manages a single or a collection resource.
-     * This can be helpful when there is a return type which doesn't allow to decide the cardinality
-     * of a resource, or when the default recognition comes to the wrong result.
-     * E.g. one can annotate a POST handler so that renderers can render the related resource as a single resource.
-     * <pre>
-     * &#64;ResourceHandler(Cardinality.SINGLE)
-     * &#64;RequestMapping(method=RequestMethod.POST)
-     * public ResponseEntity&lt;String&gt; myPostHandler() {}
-     * </pre>
-     *
-     * @return cardinality
-     */
-    Cardinality value();
-
-=======
 	/**
-	 * Allows to disambiguate if the annotated method handler manages a single or a collection resource. This can be
-	 * helpful when there is a return type which doesn't allow to decide the cardinality of a resource, or when the
-	 * default recognition comes to the wrong result. E.g. one can annotate a POST handler so that renderers can render
-	 * the related resource as a single resource.
+	 * Allows to disambiguate if the annotated method handler manages a single or a collection resource.
+	 * This can be helpful when there is a return type which doesn't allow to decide the cardinality
+	 * of a resource, or when the default recognition comes to the wrong result.
+	 * E.g. one can annotate a POST handler so that renderers can render the related resource as a single resource.
 	 * <pre>
 	 * &#64;ResourceHandler(Cardinality.SINGLE)
 	 * &#64;RequestMapping(method=RequestMethod.POST)
@@ -53,14 +29,4 @@
 	 * @return cardinality
 	 */
 	Cardinality value();
-
-	/**
-	 * Signals that links to this resource should be handled as embedded resources. A typical example for a transcluded
-	 * link is an image resource in an html document. Clients capable of transcluding may retrieve the resource and
-	 * embed it.
-	 *
-	 * @return true if the resource should be embedded, false if not. Default is false.
-	 */
-	boolean transclude() default false;
->>>>>>> 8ab0d190
 }