package de.escalon.hypermedia.spring.halforms;

import java.util.ArrayList;
import java.util.List;
import java.util.Map;

import org.springframework.hateoas.Link;
import org.springframework.hateoas.ResourceSupport;

import com.fasterxml.jackson.core.JsonProcessingException;
import com.fasterxml.jackson.databind.ObjectMapper;

import de.escalon.hypermedia.action.Input;
import de.escalon.hypermedia.affordance.ActionDescriptor;
import de.escalon.hypermedia.affordance.ActionInputParameter;
import de.escalon.hypermedia.affordance.ActionInputParameterVisitor;
import de.escalon.hypermedia.affordance.Affordance;
import de.escalon.hypermedia.affordance.SuggestType;

public class HalFormsUtils {

	public static Object toHalFormsDocument(final Object object) {
		if (object == null) {
			return null;
		}

		if (object instanceof ResourceSupport) {
			ResourceSupport rs = (ResourceSupport) object;
			List<Template> templates = new ArrayList<Template>();
			List<Link> links = new ArrayList<Link>();
			process(rs, links, templates);
			return new HalFormsDocument(links, templates);

		} else { // bean
			return object;
		}
	}

	private static void process(final ResourceSupport resource, final List<Link> links, final List<Template> templates) {
		for (Link link : resource.getLinks()) {
			if (link instanceof Affordance) {
				Affordance affordance = (Affordance) link;

				// TODO: review! the first ActionDescriptor corresponds to the "self" link therefore does never add a template
				for (int i = 0; i < affordance.getActionDescriptors().size(); i++) {
					ActionDescriptor actionDescriptor = affordance.getActionDescriptors().get(i);
					if (i == 0) {
						links.add(affordance);
					} else {
						String key = actionDescriptor.getSemanticActionType();
						if (true || actionDescriptor.hasRequestBody() || !actionDescriptor.getRequestParamNames().isEmpty()) {
							Template template = templates.isEmpty() ? new Template()
									: new Template(key != null ? key : actionDescriptor.getHttpMethod().toLowerCase());
							template.setContentType(actionDescriptor.getConsumes());

							// there is only one httpmethod??
							template.setMethod(actionDescriptor.getHttpMethod());
							TemplateActionInputParameterVisitor visitor = new TemplateActionInputParameterVisitor(template,
									actionDescriptor);
							if (actionDescriptor.hasRequestBody()) {
								actionDescriptor.accept(visitor);
							} else {
								for (String param : actionDescriptor.getRequestParamNames()) {
									visitor.visit(actionDescriptor.getActionInputParameter(param));
								}
							}
							templates.add(template);
						}
					}
				}
			} else {
				links.add(link);
			}
		}

	}

	public static Property getProperty(final ActionInputParameter actionInputParameter,
			final ActionDescriptor actionDescriptor, final Object propertyValue, final String name) {
		Map<String, Object> inputConstraints = actionInputParameter.getInputConstraints();

		// TODO: templated comes from an Input attribute?
		boolean templated = false;
		// FIXME: input.readOnly or input.editable?
		boolean readOnly = inputConstraints.containsKey(Input.EDITABLE) ? !((Boolean) inputConstraints.get(Input.EDITABLE))
				: true;
		String regex = inputConstraints.containsKey(Input.PATTERN) ? (String) inputConstraints.get(Input.PATTERN) : null;
		boolean required = inputConstraints.containsKey(Input.REQUIRED) ? (Boolean) inputConstraints.get(Input.REQUIRED)
				: false;

<<<<<<< HEAD
		String value = null;
		if (propertyValue != null) {
			// if (propertyValue.getClass().getDeclaredFields().length == 1) {
			value = propertyValue.toString();
			// }
			// else {
			// try {
			// value = new ObjectMapper().writeValueAsString(propertyValue);
			// }
			// catch (JsonProcessingException e) {
			//
			// }
			// }
		}

		final de.escalon.hypermedia.affordance.Suggest<Object>[] possibleValues = actionInputParameter.getPossibleValues(actionDescriptor);
=======
		final de.escalon.hypermedia.affordance.Suggest<Object>[] possibleValues = actionInputParameter
				.getPossibleValues(actionDescriptor);
>>>>>>> 464b5587
		ValueSuggest<?> suggest = null;
		SuggestType suggestType = SuggestType.INTERNAL;
		boolean multi = false;
		if (possibleValues.length > 0) {

			try {
				if (propertyValue != null) {
					value = new ObjectMapper().writeValueAsString(propertyValue);
				}
			}
			catch (JsonProcessingException e) {

			}

			if (actionInputParameter.isArrayOrCollection()) {
				multi = true;
			}
			String textField = null;
			String valueField = null;
			List<Object> values = new ArrayList<Object>();
			for (de.escalon.hypermedia.affordance.Suggest<Object> possibleValue : possibleValues) {
				values.add(possibleValue.getValue());
				textField = possibleValue.getTextField();
				valueField = possibleValue.getValueField();
				suggestType = possibleValue.getType();
			}
			suggest = new ValueSuggest<Object>(values, textField, valueField, suggestType);
		}

		return new Property(name, readOnly, templated, value, null, regex, required, multi, suggest);
	}

	static class TemplateActionInputParameterVisitor implements ActionInputParameterVisitor {

		private final Template template;

		private final ActionDescriptor actionDescriptor;

		public TemplateActionInputParameterVisitor(final Template template, final ActionDescriptor actionDescriptor) {
			this.template = template;
			this.actionDescriptor = actionDescriptor;
		}

		@Override
		public void visit(ActionInputParameter inputParameter) {

			Property property = getProperty(inputParameter, actionDescriptor, inputParameter.getValue(),
					inputParameter.getName());

			template.getProperties().add(property);
		}

	}

}<|MERGE_RESOLUTION|>--- conflicted
+++ resolved
@@ -31,7 +31,8 @@
 			process(rs, links, templates);
 			return new HalFormsDocument(links, templates);
 
-		} else { // bean
+		}
+		else { // bean
 			return object;
 		}
 	}
@@ -46,7 +47,8 @@
 					ActionDescriptor actionDescriptor = affordance.getActionDescriptors().get(i);
 					if (i == 0) {
 						links.add(affordance);
-					} else {
+					}
+					else {
 						String key = actionDescriptor.getSemanticActionType();
 						if (true || actionDescriptor.hasRequestBody() || !actionDescriptor.getRequestParamNames().isEmpty()) {
 							Template template = templates.isEmpty() ? new Template()
@@ -59,7 +61,8 @@
 									actionDescriptor);
 							if (actionDescriptor.hasRequestBody()) {
 								actionDescriptor.accept(visitor);
-							} else {
+							}
+							else {
 								for (String param : actionDescriptor.getRequestParamNames()) {
 									visitor.visit(actionDescriptor.getActionInputParameter(param));
 								}
@@ -68,47 +71,31 @@
 						}
 					}
 				}
-			} else {
+			}
+			else {
 				links.add(link);
 			}
 		}
 
 	}
 
-	public static Property getProperty(final ActionInputParameter actionInputParameter,
-			final ActionDescriptor actionDescriptor, final Object propertyValue, final String name) {
+	public static Property getProperty(final ActionInputParameter actionInputParameter, final ActionDescriptor actionDescriptor,
+			final Object propertyValue, final String name) {
 		Map<String, Object> inputConstraints = actionInputParameter.getInputConstraints();
 
 		// TODO: templated comes from an Input attribute?
 		boolean templated = false;
 		// FIXME: input.readOnly or input.editable?
-		boolean readOnly = inputConstraints.containsKey(Input.EDITABLE) ? !((Boolean) inputConstraints.get(Input.EDITABLE))
-				: true;
+		boolean readOnly = inputConstraints.containsKey(Input.EDITABLE) ? !((Boolean) inputConstraints.get(Input.EDITABLE)) : true;
 		String regex = inputConstraints.containsKey(Input.PATTERN) ? (String) inputConstraints.get(Input.PATTERN) : null;
-		boolean required = inputConstraints.containsKey(Input.REQUIRED) ? (Boolean) inputConstraints.get(Input.REQUIRED)
-				: false;
+		boolean required = inputConstraints.containsKey(Input.REQUIRED) ? (Boolean) inputConstraints.get(Input.REQUIRED) : false;
 
-<<<<<<< HEAD
 		String value = null;
 		if (propertyValue != null) {
-			// if (propertyValue.getClass().getDeclaredFields().length == 1) {
 			value = propertyValue.toString();
-			// }
-			// else {
-			// try {
-			// value = new ObjectMapper().writeValueAsString(propertyValue);
-			// }
-			// catch (JsonProcessingException e) {
-			//
-			// }
-			// }
 		}
 
 		final de.escalon.hypermedia.affordance.Suggest<Object>[] possibleValues = actionInputParameter.getPossibleValues(actionDescriptor);
-=======
-		final de.escalon.hypermedia.affordance.Suggest<Object>[] possibleValues = actionInputParameter
-				.getPossibleValues(actionDescriptor);
->>>>>>> 464b5587
 		ValueSuggest<?> suggest = null;
 		SuggestType suggestType = SuggestType.INTERNAL;
 		boolean multi = false;
@@ -153,10 +140,9 @@
 		}
 
 		@Override
-		public void visit(ActionInputParameter inputParameter) {
+		public void visit(final ActionInputParameter inputParameter) {
 
-			Property property = getProperty(inputParameter, actionDescriptor, inputParameter.getValue(),
-					inputParameter.getName());
+			Property property = getProperty(inputParameter, actionDescriptor, inputParameter.getValue(), inputParameter.getName());
 
 			template.getProperties().add(property);
 		}
